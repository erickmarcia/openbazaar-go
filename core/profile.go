package core

import (
	"encoding/hex"
	"encoding/json"
	"errors"
	"io/ioutil"
	"os"
	"path"
	"time"

<<<<<<< HEAD
	"fmt"
=======
	"bytes"
>>>>>>> 25352756
	"github.com/OpenBazaar/jsonpb"
	"github.com/OpenBazaar/openbazaar-go/ipfs"
	"github.com/OpenBazaar/openbazaar-go/pb"
	"github.com/golang/protobuf/ptypes"
	"github.com/imdario/mergo"
	ipnspath "github.com/ipfs/go-ipfs/path"
	mh "gx/ipfs/QmbZ6Cee2uHjG7hf19qLHppgKDRtaG4CVtMzdmK9VCVqLu/go-multihash"
)

var ErrorProfileNotFound error = errors.New("Profie not found")

func (n *OpenBazaarNode) GetProfile() (pb.Profile, error) {
	var profile pb.Profile
	f, err := os.Open(path.Join(n.RepoPath, "root", "profile"))
	if err != nil {
		return profile, ErrorProfileNotFound
	}
	defer f.Close()
	err = jsonpb.Unmarshal(f, &profile)
	if err != nil {
		return profile, err
	}
	return profile, nil
}

func (n *OpenBazaarNode) FetchProfile(peerId string) (pb.Profile, error) {
	profile, err := ipfs.ResolveThenCat(n.Context, ipnspath.FromString(path.Join(peerId, "profile")))
	if err != nil || len(profile) == 0 {
		return pb.Profile{}, err
	}
	var pro pb.Profile
	err = jsonpb.UnmarshalString(string(profile), &pro)
	if err != nil {
		return pb.Profile{}, err
	}
	if err := ValidateProfile(&pro); err != nil {
		return pb.Profile{}, err
	}
	return pro, nil
}

func (n *OpenBazaarNode) UpdateProfile(profile *pb.Profile) error {
	mPubkey, err := n.Wallet.MasterPublicKey().ECPubKey()
	if err != nil {
		return err
	}
	if err := ValidateProfile(profile); err != nil {
		return err
	}

	profile.BitcoinPubkey = hex.EncodeToString(mPubkey.SerializeCompressed())
	m := jsonpb.Marshaler{
		EnumsAsInts:  false,
		EmitDefaults: true,
		Indent:       "    ",
		OrigName:     false,
	}
	out, err := m.MarshalToString(profile)
	if err != nil {
		return err
	}
	profilePath := path.Join(n.RepoPath, "root", "profile")
	f, err := os.Create(profilePath)
	defer f.Close()
	if err != nil {
		return err
	}
	if _, err := f.WriteString(out); err != nil {
		return err
	}
	return nil
}

func (n *OpenBazaarNode) PatchProfile(patch map[string]interface{}) error {
	profilePath := path.Join(n.RepoPath, "root", "profile")

	// Read stored profile data
	file, err := os.Open(profilePath)
	if err != nil {
		return err
	}
	d := json.NewDecoder(file)
	d.UseNumber()

	var i interface{}
	err = d.Decode(&i)
	if err != nil {
		return err
	}
	profile := i.(map[string]interface{})

	patchMod, pok := patch["moderator"]
	storedMod, sok := profile["moderator"]
	if pok && sok {
		patchBool, ok := patchMod.(bool)
		if !ok {
			return errors.New("Invalid moderator type")
		}
		storedBool, ok := storedMod.(bool)
		if !ok {
			return errors.New("Invalid moderator type")
		}
		if patchBool && patchBool != storedBool {
			if err := n.SetSelfAsModerator(nil); err != nil {
				return err
			}
		} else if !patchBool && patchBool != storedBool {
			if err := n.RemoveSelfAsModerator(); err != nil {
				return err
			}
		}
	}

	// Assuming that `profile` map contains complete data, as it is read
	// from storage, and `patch` map is possibly incomplete, merge first
	// into second recursively, preserving new fields and adding missing
	// old ones
	if err := mergo.Map(&patch, &profile); err != nil {
		return err
	}

	// Execute UpdateProfile with new profile
	newProfile, err := json.Marshal(patch)
	p := new(pb.Profile)
	if err := jsonpb.Unmarshal(bytes.NewReader(newProfile), p); err != nil {
		return err
	}
	return n.UpdateProfile(p)
}

func (n *OpenBazaarNode) appendCountsToProfile(profile *pb.Profile) (*pb.Profile, error) {
	profile.PeerID = n.IpfsNode.Identity.Pretty()
	if profile.Stats == nil {
		profile.Stats = new(pb.Profile_Stats)
	}
	profile.Stats.ListingCount = uint32(n.GetListingCount())
	profile.Stats.FollowerCount = uint32(n.Datastore.Followers().Count())
	profile.Stats.FollowingCount = uint32(n.Datastore.Following().Count())

	ts, err := ptypes.TimestampProto(time.Now())
	if err != nil {
		return nil, err
	}
	profile.LastModified = ts
	return profile, nil
}

func (n *OpenBazaarNode) updateProfileCounts() error {
	profilePath := path.Join(n.RepoPath, "root", "profile")
	profile := new(pb.Profile)
	_, ferr := os.Stat(profilePath)
	if !os.IsNotExist(ferr) {
		// Read existing file
		file, err := ioutil.ReadFile(profilePath)
		if err != nil {
			return err
		}
		err = jsonpb.UnmarshalString(string(file), profile)
		if err != nil {
			return err
		}
	} else {
		return nil
	}
	profile, err := n.appendCountsToProfile(profile)
	if err != nil {
		return err
	}
	return n.UpdateProfile(profile)
}

func ValidateProfile(profile *pb.Profile) error {
	if len(profile.Handle) > WordMaxCharacters {
		return fmt.Errorf("Handle character length is greater than the max of %d", WordMaxCharacters)
	}
	if len(profile.Name) > WordMaxCharacters {
		return fmt.Errorf("Name character length is greater than the max of %d", WordMaxCharacters)
	}
	if len(profile.Location) > WordMaxCharacters {
		return fmt.Errorf("Location character length is greater than the max of %d", WordMaxCharacters)
	}
	if len(profile.About) > AboutMaxCharacteres {
		return fmt.Errorf("About character length is greater than the max of %d", AboutMaxCharacteres)
	}
	if len(profile.ShortDescription) > ShortDescriptionLength {
		return fmt.Errorf("Short description character length is greater than the max of %d", ShortDescriptionLength)
	}
	if len(profile.Website) > URLMaxCharacters {
		return fmt.Errorf("Website character length is greater than the max of %d", URLMaxCharacters)
	}
	if len(profile.Email) > SentenceMaxCharacters {
		return fmt.Errorf("Email character length is greater than the max of %d", SentenceMaxCharacters)
	}
	if len(profile.PhoneNumber) > WordMaxCharacters {
		return fmt.Errorf("Phone number character length is greater than the max of %d", WordMaxCharacters)
	}
	if len(profile.Social) > MaxListItems {
		return fmt.Errorf("Number of social accounts is greater than the max of %d", MaxListItems)
	}
	for _, s := range profile.Social {
		if len(s.Username) > WordMaxCharacters {
			return fmt.Errorf("Social username character length is greater than the max of %d", WordMaxCharacters)
		}
		if len(s.Type) > WordMaxCharacters {
			return fmt.Errorf("Social account type character length is greater than the max of %d", WordMaxCharacters)
		}
		if len(s.Proof) > URLMaxCharacters {
			return fmt.Errorf("Social proof character length is greater than the max of %d", WordMaxCharacters)
		}
	}
	if profile.ModInfo != nil {
		if len(profile.ModInfo.Description) > AboutMaxCharacteres {
			return fmt.Errorf("Moderator description character length is greater than the max of %d", AboutMaxCharacteres)
		}
		if len(profile.ModInfo.TermsAndConditions) > PolicyMaxCharacters {
			return fmt.Errorf("Moderator terms and conditions character length is greater than the max of %d", PolicyMaxCharacters)
		}
		if len(profile.ModInfo.Languages) > MaxListItems {
			return fmt.Errorf("Moderator number of languages greater than the max of %d", MaxListItems)
		}
		for _, l := range profile.ModInfo.Languages {
			if len(l) > WordMaxCharacters {
				return fmt.Errorf("Moderator language character length is greater than the max of %d", WordMaxCharacters)
			}
		}
		if profile.ModInfo.Fee != nil {
			if profile.ModInfo.Fee.FixedFee != nil {
				if len(profile.ModInfo.Fee.FixedFee.CurrencyCode) > WordMaxCharacters {
					return fmt.Errorf("Moderator fee currency code character length is greater than the max of %d", WordMaxCharacters)
				}
			}
		}
	}
	if profile.AvatarHashes != nil {
		_, err := mh.FromB58String(profile.AvatarHashes.Tiny)
		if err != nil {
			return errors.New("Tiny image hashes must be multihashes")
		}
		_, err = mh.FromB58String(profile.AvatarHashes.Small)
		if err != nil {
			return errors.New("Small image hashes must be multihashes")
		}
		_, err = mh.FromB58String(profile.AvatarHashes.Medium)
		if err != nil {
			return errors.New("Medium image hashes must be multihashes")
		}
		_, err = mh.FromB58String(profile.AvatarHashes.Large)
		if err != nil {
			return errors.New("Large image hashes must be multihashes")
		}
		_, err = mh.FromB58String(profile.AvatarHashes.Original)
		if err != nil {
			return errors.New("Original image hashes must be multihashes")
		}
	}
	if profile.HeaderHashes != nil {
		_, err := mh.FromB58String(profile.HeaderHashes.Tiny)
		if err != nil {
			return errors.New("Tiny image hashes must be multihashes")
		}
		_, err = mh.FromB58String(profile.HeaderHashes.Small)
		if err != nil {
			return errors.New("Small image hashes must be multihashes")
		}
		_, err = mh.FromB58String(profile.HeaderHashes.Medium)
		if err != nil {
			return errors.New("Medium image hashes must be multihashes")
		}
		_, err = mh.FromB58String(profile.HeaderHashes.Large)
		if err != nil {
			return errors.New("Large image hashes must be multihashes")
		}
		_, err = mh.FromB58String(profile.HeaderHashes.Original)
		if err != nil {
			return errors.New("Original image hashes must be multihashes")
		}
	}
	if len(profile.BitcoinPubkey) > 66 {
		return fmt.Errorf("Bitcoin public key character length is greater than the max of %d", 66)
	}
	if profile.AvgRating > 5 {
		return fmt.Errorf("Average rating cannot be greater than %d", 5)
	}
	return nil
}<|MERGE_RESOLUTION|>--- conflicted
+++ resolved
@@ -1,19 +1,11 @@
 package core
 
 import (
+	"bytes"
 	"encoding/hex"
 	"encoding/json"
 	"errors"
-	"io/ioutil"
-	"os"
-	"path"
-	"time"
-
-<<<<<<< HEAD
 	"fmt"
-=======
-	"bytes"
->>>>>>> 25352756
 	"github.com/OpenBazaar/jsonpb"
 	"github.com/OpenBazaar/openbazaar-go/ipfs"
 	"github.com/OpenBazaar/openbazaar-go/pb"
@@ -21,6 +13,10 @@
 	"github.com/imdario/mergo"
 	ipnspath "github.com/ipfs/go-ipfs/path"
 	mh "gx/ipfs/QmbZ6Cee2uHjG7hf19qLHppgKDRtaG4CVtMzdmK9VCVqLu/go-multihash"
+	"io/ioutil"
+	"os"
+	"path"
+	"time"
 )
 
 var ErrorProfileNotFound error = errors.New("Profie not found")
@@ -201,47 +197,49 @@
 	if len(profile.ShortDescription) > ShortDescriptionLength {
 		return fmt.Errorf("Short description character length is greater than the max of %d", ShortDescriptionLength)
 	}
-	if len(profile.Website) > URLMaxCharacters {
-		return fmt.Errorf("Website character length is greater than the max of %d", URLMaxCharacters)
-	}
-	if len(profile.Email) > SentenceMaxCharacters {
-		return fmt.Errorf("Email character length is greater than the max of %d", SentenceMaxCharacters)
-	}
-	if len(profile.PhoneNumber) > WordMaxCharacters {
-		return fmt.Errorf("Phone number character length is greater than the max of %d", WordMaxCharacters)
-	}
-	if len(profile.Social) > MaxListItems {
-		return fmt.Errorf("Number of social accounts is greater than the max of %d", MaxListItems)
-	}
-	for _, s := range profile.Social {
-		if len(s.Username) > WordMaxCharacters {
-			return fmt.Errorf("Social username character length is greater than the max of %d", WordMaxCharacters)
-		}
-		if len(s.Type) > WordMaxCharacters {
-			return fmt.Errorf("Social account type character length is greater than the max of %d", WordMaxCharacters)
-		}
-		if len(s.Proof) > URLMaxCharacters {
-			return fmt.Errorf("Social proof character length is greater than the max of %d", WordMaxCharacters)
-		}
-	}
-	if profile.ModInfo != nil {
-		if len(profile.ModInfo.Description) > AboutMaxCharacteres {
+	if profile.ContactInfo != nil {
+		if len(profile.ContactInfo.Website) > URLMaxCharacters {
+			return fmt.Errorf("Website character length is greater than the max of %d", URLMaxCharacters)
+		}
+		if len(profile.ContactInfo.Email) > SentenceMaxCharacters {
+			return fmt.Errorf("Email character length is greater than the max of %d", SentenceMaxCharacters)
+		}
+		if len(profile.ContactInfo.PhoneNumber) > WordMaxCharacters {
+			return fmt.Errorf("Phone number character length is greater than the max of %d", WordMaxCharacters)
+		}
+		if len(profile.ContactInfo.Social) > MaxListItems {
+			return fmt.Errorf("Number of social accounts is greater than the max of %d", MaxListItems)
+		}
+		for _, s := range profile.ContactInfo.Social {
+			if len(s.Username) > WordMaxCharacters {
+				return fmt.Errorf("Social username character length is greater than the max of %d", WordMaxCharacters)
+			}
+			if len(s.Type) > WordMaxCharacters {
+				return fmt.Errorf("Social account type character length is greater than the max of %d", WordMaxCharacters)
+			}
+			if len(s.Proof) > URLMaxCharacters {
+				return fmt.Errorf("Social proof character length is greater than the max of %d", WordMaxCharacters)
+			}
+		}
+	}
+	if profile.ModeratorInfo != nil {
+		if len(profile.ModeratorInfo.Description) > AboutMaxCharacteres {
 			return fmt.Errorf("Moderator description character length is greater than the max of %d", AboutMaxCharacteres)
 		}
-		if len(profile.ModInfo.TermsAndConditions) > PolicyMaxCharacters {
+		if len(profile.ModeratorInfo.TermsAndConditions) > PolicyMaxCharacters {
 			return fmt.Errorf("Moderator terms and conditions character length is greater than the max of %d", PolicyMaxCharacters)
 		}
-		if len(profile.ModInfo.Languages) > MaxListItems {
+		if len(profile.ModeratorInfo.Languages) > MaxListItems {
 			return fmt.Errorf("Moderator number of languages greater than the max of %d", MaxListItems)
 		}
-		for _, l := range profile.ModInfo.Languages {
+		for _, l := range profile.ModeratorInfo.Languages {
 			if len(l) > WordMaxCharacters {
 				return fmt.Errorf("Moderator language character length is greater than the max of %d", WordMaxCharacters)
 			}
 		}
-		if profile.ModInfo.Fee != nil {
-			if profile.ModInfo.Fee.FixedFee != nil {
-				if len(profile.ModInfo.Fee.FixedFee.CurrencyCode) > WordMaxCharacters {
+		if profile.ModeratorInfo.Fee != nil {
+			if profile.ModeratorInfo.Fee.FixedFee != nil {
+				if len(profile.ModeratorInfo.Fee.FixedFee.CurrencyCode) > WordMaxCharacters {
 					return fmt.Errorf("Moderator fee currency code character length is greater than the max of %d", WordMaxCharacters)
 				}
 			}
@@ -294,7 +292,7 @@
 	if len(profile.BitcoinPubkey) > 66 {
 		return fmt.Errorf("Bitcoin public key character length is greater than the max of %d", 66)
 	}
-	if profile.AvgRating > 5 {
+	if profile.Stats.AverageRating > 5 {
 		return fmt.Errorf("Average rating cannot be greater than %d", 5)
 	}
 	return nil
