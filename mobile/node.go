--- conflicted
+++ resolved
@@ -94,15 +94,6 @@
 	logger = logging.NewBackendFormatter(backendStdout, stdoutLogFormat)
 	logging.SetBackend(logger)
 
-<<<<<<< HEAD
-	// Coin type
-	ct := wi.Bitcoin
-	migrations.WalletCoinType = ct
-
-	// Database
-	sqliteDB, err := initializeRepo(config.RepoPath, password, mnemonic, config.Testnet, time.Now(), ct)
-	if err != nil && err != repo.ErrRepoExists {
-=======
 	migrations.WalletCoinType = config.CoinType
 
 	sqliteDB, err := initializeRepo(config.RepoPath, "", "", true, time.Now(), config.CoinType)
@@ -110,13 +101,6 @@
 		return nil, err
 	}
 
-	// Load config
-	configFile, err := ioutil.ReadFile(path.Join(config.RepoPath, "config"))
-	if err != nil {
->>>>>>> d24c3904
-		return nil, err
-	}
-
 	// Get creation date. Ignore the error and use a default timestamp.
 	creationDate, _ := sqliteDB.Config().GetCreationDate()
 
@@ -140,16 +124,11 @@
 	if err != nil {
 		return nil, err
 	}
-<<<<<<< HEAD
+
 	walletsConfig, err := apiSchema.GetWalletsConfig(configFile)
 	if err != nil {
 		return nil, err
 	}
-=======
-
-	// Get creation date. Ignore the error and use a default timestamp.
-	creationDate, _ := sqliteDB.Config().GetCreationDate()
->>>>>>> d24c3904
 
 	// Create user-agent file
 	userAgentBytes := []byte(core.USERAGENT + config.UserAgent)
