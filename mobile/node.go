package mobile

import (
	"context"
	"errors"
	"fmt"
	"io/ioutil"
	"net/http"
	"os"
	"path"
	"path/filepath"
	"time"

	bstk "github.com/OpenBazaar/go-blockstackclient"
	"github.com/OpenBazaar/openbazaar-go/api"
	"github.com/OpenBazaar/openbazaar-go/core"
	"github.com/OpenBazaar/openbazaar-go/ipfs"
	obns "github.com/OpenBazaar/openbazaar-go/namesys"
	obnet "github.com/OpenBazaar/openbazaar-go/net"
	rep "github.com/OpenBazaar/openbazaar-go/net/repointer"
	ret "github.com/OpenBazaar/openbazaar-go/net/retriever"
	"github.com/OpenBazaar/openbazaar-go/net/service"
	"github.com/OpenBazaar/openbazaar-go/repo"
	"github.com/OpenBazaar/openbazaar-go/repo/db"
	"github.com/OpenBazaar/openbazaar-go/repo/migrations"
	apiSchema "github.com/OpenBazaar/openbazaar-go/schema"
	"github.com/OpenBazaar/openbazaar-go/storage/selfhosted"
	"github.com/OpenBazaar/openbazaar-go/wallet"
	lis "github.com/OpenBazaar/openbazaar-go/wallet/listeners"
	"github.com/OpenBazaar/spvwallet/exchangerates"
	wi "github.com/OpenBazaar/wallet-interface"
	"github.com/btcsuite/btcd/chaincfg"
	"github.com/btcsuite/btcutil/hdkeychain"
	"github.com/ipfs/go-ipfs/commands"
	ipfscore "github.com/ipfs/go-ipfs/core"
	"github.com/ipfs/go-ipfs/core/corehttp"
	bitswap "github.com/ipfs/go-ipfs/exchange/bitswap/network"
	"github.com/ipfs/go-ipfs/namesys"
	namepb "github.com/ipfs/go-ipfs/namesys/pb"
	ipath "github.com/ipfs/go-ipfs/path"
	ipfsconfig "github.com/ipfs/go-ipfs/repo/config"
	"github.com/ipfs/go-ipfs/repo/fsrepo"
	"github.com/op/go-logging"
	"github.com/tyler-smith/go-bip39"
	p2phost "gx/ipfs/QmNmJZL7FQySMtE2BQuLMuZg2EB2CLEunJJUSVSc9YnnbV/go-libp2p-host"
	manet "gx/ipfs/QmRK2LxanhK2gZq6k6R7vk5ZoYZk8ULSSTB7FzDsMUX6CB/go-multiaddr-net"
	dht "gx/ipfs/QmRaVcGchmC1stHHK7YhcgEuTk5k1JiGS568pfYWMgT91H/go-libp2p-kad-dht"
	dhtutil "gx/ipfs/QmRaVcGchmC1stHHK7YhcgEuTk5k1JiGS568pfYWMgT91H/go-libp2p-kad-dht/util"
	routing "gx/ipfs/QmTiWLZ6Fo5j4KcTVutZJ5KWRRJrbxzmxA4td8NfEdrPh7/go-libp2p-routing"
	"gx/ipfs/QmTmqJGRQfuH8eKWD1FjThwPRipt1QhqJQNZ8MpzmfAAxo/go-ipfs-ds-help"
	recpb "gx/ipfs/QmUpttFinNDmNPgFwKN8sZK6BUtBmA68Y4KdSBDXa8t9sJ/go-libp2p-record/pb"
	ma "gx/ipfs/QmWWQ2Txc2c6tqjsBpzg5Ar652cHPGNsQQp2SejkNmkUMb/go-multiaddr"
	ds "gx/ipfs/QmXRKBQA4wXP7xWbFiZsR1GP4HV6wMDQ1aWFxZZ4uBcPX9/go-datastore"
	proto "gx/ipfs/QmZ4Qi3GaRbjcx28Sme5eMH7RQjGkt8wHxt2a65oLaeFEV/gogo-protobuf/proto"
	peer "gx/ipfs/QmZoWKhxUmZ2seW4BzX6fJkNR8hh9PsGModr7q171yq2SS/go-libp2p-peer"
)

// Node configuration structure
type Node struct {
	OpenBazaarNode *core.OpenBazaarNode
	config         NodeConfig
	cancel         context.CancelFunc
	ipfsConfig     *ipfscore.BuildCfg
	apiConfig      *apiSchema.APIConfig
}

// NewNode create the configuration file for a new node
func NewNode(repoPath string, authenticationToken string, testnet bool, userAgent string, walletTrustedPeer string, password string, mnemonic string) *Node {
	// Node config
	nodeconfig := &NodeConfig{
		RepoPath:            repoPath,
		AuthenticationToken: "",
		Testnet:             testnet,
		UserAgent:           userAgent,
		WalletTrustedPeer:   walletTrustedPeer,
	}

	// Use Mobile struct to carry config data
	node, err := NewNodeWithConfig(nodeconfig, password, mnemonic)
	if err != nil {
		fmt.Println(err)
	}
	return node
}

// NewNodeWithConfig create a new node using the configuration file from NewNode()
func NewNodeWithConfig(config *NodeConfig, password string, mnemonic string) (*Node, error) {
	// Lockfile
	repoLockFile := filepath.Join(config.RepoPath, fsrepo.LockFile)
	os.Remove(repoLockFile)

	// Logging
	backendStdout := logging.NewLogBackend(os.Stdout, "", 0)
	logger = logging.NewBackendFormatter(backendStdout, stdoutLogFormat)
	logging.SetBackend(logger)

	// Coin type
	ct := wi.Bitcoin
	migrations.WalletCoinType = ct

	// Database
	sqliteDB, err := initializeRepo(config.RepoPath, password, mnemonic, config.Testnet, time.Now(), ct)
	if err != nil && err != repo.ErrRepoExists {
		return nil, err
	}

	// Get creation date. Ignore the error and use a default timestamp.
	creationDate, _ := sqliteDB.Config().GetCreationDate()

	// Load configs
	configFile, err := ioutil.ReadFile(path.Join(config.RepoPath, "config"))
	if err != nil {
		return nil, err
	}

	apiConfig, err := apiSchema.GetAPIConfig(configFile)
	if err != nil {
		return nil, err
	}

	dataSharing, err := apiSchema.GetDataSharing(configFile)
	if err != nil {
		return nil, err
	}

	resolverConfig, err := apiSchema.GetResolverConfig(configFile)
	if err != nil {
		return nil, err
	}
	walletsConfig, err := apiSchema.GetWalletsConfig(configFile)
	if err != nil {
		return nil, err
	}

	// Create user-agent file
	userAgentBytes := []byte(core.USERAGENT + config.UserAgent)
	ioutil.WriteFile(path.Join(config.RepoPath, "root", "user_agent"), userAgentBytes, os.ModePerm)

	// IPFS node setup
	r, err := fsrepo.Open(config.RepoPath)
	if err != nil {
		return nil, err
	}

	cfg, err := r.Config()
	if err != nil {
		return nil, err
	}

	identityKey, err := sqliteDB.Config().GetIdentityKey()
	if err != nil {
		return nil, err
	}
	identity, err := ipfs.IdentityFromKey(identityKey)
	if err != nil {
		return nil, err
	}
	cfg.Identity = identity
	cfg.Swarm.DisableNatPortMap = true

	// Setup testnet
	if config.Testnet {
		testnetBootstrapAddrs, err := apiSchema.GetTestnetBootstrapAddrs(configFile)
		if err != nil {
			return nil, err
		}
		cfg.Bootstrap = testnetBootstrapAddrs
		dht.ProtocolDHT = "/openbazaar/kad/testnet/1.0.0"
		bitswap.ProtocolBitswap = "/openbazaar/bitswap/testnet/1.1.0"
		service.ProtocolOpenBazaar = "/openbazaar/app/testnet/1.0.0"

		dataSharing.PushTo = []string{}
	}

	ncfg := &ipfscore.BuildCfg{
		Repo:    r,
		Online:  true,
		Routing: DHTClientOption,
		ExtraOpts: map[string]bool{
			"mplex":  true,
			"ipnsps": true,
		},
	}

	// Set IPNS query size
	querySize := cfg.Ipns.QuerySize
	if querySize <= 20 && querySize > 0 {
		dhtutil.QuerySize = int(querySize)
	} else {
		dhtutil.QuerySize = 16
	}

	// Mnemonic
	mn, err := sqliteDB.Config().GetMnemonic()
	if err != nil {
		return nil, err
	}
	var params chaincfg.Params
	if config.Testnet {
		params = chaincfg.TestNet3Params
	} else {
		params = chaincfg.MainNetParams
	}

	// Master key setup
	seed := bip39.NewSeed(mn, "")
	mPrivKey, err := hdkeychain.NewMaster(seed, &params)
	if err != nil {
		return nil, err
	}

	// Multiwallet setup
	multiwalletConfig := &wallet.WalletConfig{
		ConfigFile:         walletsConfig,
		DB:                 sqliteDB.DB(),
		Params:             &params,
		RepoPath:           config.RepoPath,
		Logger:             logger,
		WalletCreationDate: creationDate,
		Mnemonic:           mn,
	}
	mw, err := wallet.NewMultiWallet(multiwalletConfig)
	if err != nil {
		return nil, err
	}

	// Wallet
	core.PublishLock.Lock()
	if !config.DisableWallet {
	}

	// Exchange rates
	var exchangeRates wi.ExchangeRates
	if !config.DisableExchangerates {
		exchangeRates = exchangerates.NewBitcoinPriceFetcher(nil)
	}

	// Set up the ban manager
	settings, err := sqliteDB.Settings().Get()
	if err != nil && err != db.SettingsNotSetError {
		return nil, err
	}
	var blockedNodes []peer.ID
	if settings.BlockedNodes != nil {
		for _, pid := range *settings.BlockedNodes {
			id, err := peer.IDB58Decode(pid)
			if err != nil {
				continue
			}
			blockedNodes = append(blockedNodes, id)
		}
	}
	bm := obnet.NewBanManager(blockedNodes)

	// Create namesys resolvers
	resolvers := []obns.Resolver{
		bstk.NewBlockStackClient(resolverConfig.Id, nil),
		obns.NewDNSResolver(),
	}
	ns, err := obns.NewNameSystem(resolvers)
	if err != nil {
		return nil, err
	}

	// Push nodes
	var pushNodes []peer.ID
	for _, pnd := range dataSharing.PushTo {
		p, err := peer.IDB58Decode(pnd)
		if err != nil {
			return nil, err
		}
		pushNodes = append(pushNodes, p)
	}

	// OpenBazaar node setup
	core.Node = &core.OpenBazaarNode{
<<<<<<< HEAD
		RepoPath:         config.RepoPath,
		Datastore:        sqliteDB,
		Wallet:           wallet,
		Multiwallet:      mw,
		NameSystem:       ns,
		ExchangeRates:    exchangeRates,
		UserAgent:        core.USERAGENT,
		PushNodes:        pushNodes,
		BanManager:       bm,
		MasterPrivateKey: mPrivKey,
=======
		RepoPath:      config.RepoPath,
		Datastore:     sqliteDB,
		Multiwallet:   mw,
		NameSystem:    ns,
		ExchangeRates: exchangeRates,
		UserAgent:     core.USERAGENT,
		PushNodes:     pushNodes,
		BanManager:    bm,
>>>>>>> c20aa0b4
	}

	if len(cfg.Addresses.Gateway) <= 0 {
		return nil, errors.New("No gateway addresses configured")
	}

	return &Node{OpenBazaarNode: core.Node, config: *config, ipfsConfig: ncfg, apiConfig: apiConfig}, nil
}

// startIPFSNode start the node
func (n *Node) startIPFSNode(repoPath string, config *ipfscore.BuildCfg) (*ipfscore.IpfsNode, commands.Context, error) {
	cctx, cancel := context.WithCancel(context.Background())
	n.cancel = cancel

	ctx := commands.Context{}
	nd, err := ipfscore.NewNode(cctx, config)
	if err != nil {
		return nil, ctx, err
	}

	ctx.Online = true
	ctx.ConfigRoot = repoPath
	ctx.LoadConfig = func(path string) (*ipfsconfig.Config, error) {
		return fsrepo.ConfigAt(repoPath)
	}
	ctx.ConstructNode = func() (*ipfscore.IpfsNode, error) {
		return nd, nil
	}
	return nd, ctx, nil
}

// Start start openbazaard (OpenBazaar daemon)
func (n *Node) Start() error {
	nd, ctx, err := n.startIPFSNode(n.config.RepoPath, n.ipfsConfig)
	if err != nil {
		return err
	}

	n.OpenBazaarNode.IpfsNode = nd

	// Get current directory root hash
	_, ipnskey := namesys.IpnsKeysForID(nd.Identity)
	ival, hasherr := nd.Repo.Datastore().Get(dshelp.NewKeyFromBinary([]byte(ipnskey)))
	if hasherr != nil {
		return hasherr
	}
	val := ival.([]byte)
	dhtrec := new(recpb.Record)
	proto.Unmarshal(val, dhtrec)
	e := new(namepb.IpnsEntry)
	proto.Unmarshal(dhtrec.GetValue(), e)
	n.OpenBazaarNode.RootHash = ipath.Path(e.Value).String()

	configFile, err := ioutil.ReadFile(path.Join(n.OpenBazaarNode.RepoPath, "config"))
	if err != nil {
		return err
	}
	republishInterval, err := apiSchema.GetRepublishInterval(configFile)
	if err != nil {
		return err
	}

	// Offline messaging storage
	n.OpenBazaarNode.MessageStorage = selfhosted.NewSelfHostedStorage(n.OpenBazaarNode.RepoPath, n.OpenBazaarNode.IpfsNode, n.OpenBazaarNode.PushNodes, n.OpenBazaarNode.SendStore)

	// Build pubsub
	publisher := ipfs.NewPubsubPublisher(context.Background(), nd.PeerHost, nd.Routing, nd.Repo.Datastore(), nd.Floodsub)
	subscriber := ipfs.NewPubsubSubscriber(context.Background(), nd.PeerHost, nd.Routing, nd.Repo.Datastore(), nd.Floodsub)
	ps := ipfs.Pubsub{Publisher: publisher, Subscriber: subscriber}
	n.OpenBazaarNode.Pubsub = ps

	// Start gateway
	// Create authentication cookie
	var authCookie http.Cookie
	authCookie.Name = "OpenBazaar_Auth_Cookie"

	if n.config.AuthenticationToken != "" {
		authCookie.Value = n.config.AuthenticationToken
		n.apiConfig.Authenticated = true
	}
	gateway, err := newHTTPGateway(core.Node, ctx, authCookie, *n.apiConfig)
	if err != nil {
		return err
	}
	go gateway.Serve()

	go func() {
		<-dht.DefaultBootstrapConfig.DoneChan
		n.OpenBazaarNode.Service = service.New(n.OpenBazaarNode, n.OpenBazaarNode.Datastore)
		MR := ret.NewMessageRetriever(ret.MRConfig{
			Db:        n.OpenBazaarNode.Datastore,
			IPFSNode:  n.OpenBazaarNode.IpfsNode,
			BanManger: n.OpenBazaarNode.BanManager,
			Service:   core.Node.Service,
			PrefixLen: 14,
			PushNodes: core.Node.PushNodes,
			Dialer:    nil,
			SendAck:   n.OpenBazaarNode.SendOfflineAck,
			SendError: n.OpenBazaarNode.SendError,
		})
		go MR.Run()
		n.OpenBazaarNode.MessageRetriever = MR
		PR := rep.NewPointerRepublisher(n.OpenBazaarNode.IpfsNode, n.OpenBazaarNode.Datastore, n.OpenBazaarNode.PushNodes, n.OpenBazaarNode.IsModerator)
		go PR.Run()
		n.OpenBazaarNode.PointerRepublisher = PR
		MR.Wait()
		if n.OpenBazaarNode.Multiwallet != nil {
			TL := lis.NewTransactionListener(core.Node.Datastore, core.Node.Broadcast)
			for ct, wal := range n.OpenBazaarNode.Multiwallet {
				WL := lis.NewWalletListener(core.Node.Datastore, core.Node.Broadcast, ct)
				wal.AddTransactionListener(WL.OnTransactionReceived)
				wal.AddTransactionListener(TL.OnTransactionReceived)
			}
			su := wallet.NewStatusUpdater(n.OpenBazaarNode.Multiwallet, n.OpenBazaarNode.Broadcast, n.OpenBazaarNode.IpfsNode.Context())
			go su.Start()
			go n.OpenBazaarNode.Multiwallet.Start()
		}

		core.PublishLock.Unlock()
		core.Node.UpdateFollow()
		if !core.InitalPublishComplete {
			core.Node.SeedNode()
		}
		core.Node.SetUpRepublisher(republishInterval)
	}()

	return nil
}

// Stop stop openbazaard
func (n *Node) Stop() error {
	core.OfflineMessageWaitGroup.Wait()
	core.Node.Datastore.Close()
	repoLockFile := filepath.Join(core.Node.RepoPath, fsrepo.LockFile)
	os.Remove(repoLockFile)
	core.Node.Wallet.Close()
	core.Node.Multiwallet.Close()
	core.Node.IpfsNode.Close()
	return nil
}

// initializeRepo create the database
func initializeRepo(dataDir, password, mnemonic string, testnet bool, creationDate time.Time, coinType wi.CoinType) (*db.SQLiteDatastore, error) {
	// Database
	sqliteDB, err := db.Create(dataDir, password, testnet, coinType)
	if err != nil {
		return sqliteDB, err
	}

	// Initialize the IPFS repo if it does not already exist
	err = repo.DoInit(dataDir, 4096, testnet, password, mnemonic, creationDate, sqliteDB.Config().Init)
	if err != nil {
		return sqliteDB, err
	}
	return sqliteDB, nil
}

// newHttpGateway Collects options, creates listener, prints status message and starts serving requests
func newHTTPGateway(node *core.OpenBazaarNode, ctx commands.Context, authCookie http.Cookie, config apiSchema.APIConfig) (*api.Gateway, error) {
	// Get API configuration
	cfg, err := ctx.GetConfig()
	if err != nil {
		return nil, err
	}

	// Create a network listener
	gatewayMaddr, err := ma.NewMultiaddr(cfg.Addresses.Gateway)
	if err != nil {
		return nil, fmt.Errorf("newHTTPGateway: invalid gateway address: %q (err: %s)", cfg.Addresses.Gateway, err)
	}

	gwLis, err := manet.Listen(gatewayMaddr)
	if err != nil {
		return nil, fmt.Errorf("newHTTPGateway: manet.Listen(%s) failed: %s", gatewayMaddr, err)
	}

	// Setup an options slice
	var opts = []corehttp.ServeOption{
		corehttp.MetricsCollectionOption("gateway"),
		corehttp.CommandsROOption(ctx),
		corehttp.VersionOption(),
		corehttp.IPNSHostnameOption(),
		corehttp.GatewayOption(cfg.Gateway.Writable, "/ipfs", "/ipns"),
	}

	if len(cfg.Gateway.RootRedirect) > 0 {
		opts = append(opts, corehttp.RedirectOption("", cfg.Gateway.RootRedirect))
	}

	if err != nil {
		return nil, fmt.Errorf("newHTTPGateway: ConstructNode() failed: %s", err)
	}

	return api.NewGateway(node, authCookie, gwLis.NetListener(), config, logger, opts...)
}

// DHTClientOption required for constructClientDHTRouting()
var DHTClientOption ipfscore.RoutingOption = constructClientDHTRouting

// IpnsValidatorTag required for constructClientDHTRouting()
const IpnsValidatorTag = "ipns"

// constructClientDHTRouting create DHT routing
func constructClientDHTRouting(ctx context.Context, host p2phost.Host, dstore ds.Batching) (routing.IpfsRouting, error) {
	dhtRouting := dht.NewDHTClient(ctx, host, dstore)
	dhtRouting.Validator[IpnsValidatorTag] = namesys.NewIpnsRecordValidator(host.Peerstore())
	dhtRouting.Selector[IpnsValidatorTag] = namesys.IpnsSelectorFunc
	return dhtRouting, nil
}<|MERGE_RESOLUTION|>--- conflicted
+++ resolved
@@ -274,7 +274,6 @@
 
 	// OpenBazaar node setup
 	core.Node = &core.OpenBazaarNode{
-<<<<<<< HEAD
 		RepoPath:         config.RepoPath,
 		Datastore:        sqliteDB,
 		Wallet:           wallet,
@@ -285,16 +284,6 @@
 		PushNodes:        pushNodes,
 		BanManager:       bm,
 		MasterPrivateKey: mPrivKey,
-=======
-		RepoPath:      config.RepoPath,
-		Datastore:     sqliteDB,
-		Multiwallet:   mw,
-		NameSystem:    ns,
-		ExchangeRates: exchangeRates,
-		UserAgent:     core.USERAGENT,
-		PushNodes:     pushNodes,
-		BanManager:    bm,
->>>>>>> c20aa0b4
 	}
 
 	if len(cfg.Addresses.Gateway) <= 0 {
