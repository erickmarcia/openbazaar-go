--- conflicted
+++ resolved
@@ -24,11 +24,7 @@
 
 ## Install
 
-<<<<<<< HEAD
-A typical install of OpenBazaar contains a bundle of the server daemon and user interface. If this is what you are looking for you can find an installer at https://openbazaar.org/download.html. If you are looking to run the server daemon by itself or to contribute to development see below for instructions.
-=======
-A typical install of OpenBazaar contains a bundle of the server daemon and user interface. If this is what you are looking for you can find an installer at https://openbazaar.org/download. If you are looking to run the server daemon by itself or to contribute to developement see below for instructions.
->>>>>>> 136b446f
+A typical install of OpenBazaar contains a bundle of the server daemon and user interface. If this is what you are looking for you can find an installer at https://openbazaar.org/download. If you are looking to run the server daemon by itself or to contribute to development see below for instructions.
 
 ### Install Pre-built Packages
 
